<<<<<<< HEAD
# NOTE: If you are using Phoenix 1.3-rc...

... please look at the [2.0-dev](https://github.com/schrockwell/bodyguard/tree/2.0-dev) branch for a new version of Bodyguard that supports Phoenix's new context-centric application structure out-of-the-box.

# Bodyguard – Simple, Flexibile Authorization
=======
# Bodyguard
>>>>>>> 0551a14c

Bodyguard protects the context boundaries of your application. 💪

Version 2.0 was built from the ground-up to integrate nicely with Phoenix contexts. Authorization callbacks can be implemented directly in contexts, so permissions can be checked from controllers, views, sockets, tests, and even other contexts.

To promote reuse and DRY up repetitive configuration, authorization can be constructed and executed in a composable way with `Bodyguard.Action`.

Additionally, the `Bodyguard.Schema` behaviour provides a convention for limiting user-accessible data from within the context.

<<<<<<< HEAD
  1. Add `bodyguard` to your list of dependencies in `mix.exs`:

```elixir
def deps do
  [{:bodyguard, "~> 1.0.0"}]
end
```

  2. Add imports in `web.ex` to make convenience functions available.

```elixir
# lib/my_app/web.ex

defmodule MyApp.Web do
  def controller do
    quote do
      import Bodyguard.Controller  # <-- new
    end
  end
  def view do
    quote do
      import Bodyguard.ViewHelpers  # <-- new
    end
  end
end
```

  3. Add an error view case for handling 403 Forbidden, for when authorization fails.

```elixir
defmodule MyApp.ErrorView do
  use MyApp.Web, :view
  # ...
  def render("403.html", _assigns) do  # <-- new
    "Forbidden"
  end
end
```

## Policies
=======
This is an all-new API, so refer to [the `1.x` branch](https://github.com/schrockwell/bodyguard/tree/1.x) (still maintained!) if you are using versions prior to 2.0.

* [Docs](https://hexdocs.pm/bodyguard/) ← for complete documentation
* [Hex](https://hex.pm/packages/bodyguard)
* [GitHub](https://github.com/schrockwell/bodyguard)
>>>>>>> 0551a14c

## Quick Example

Define authorization rules directly in the context module, in this case `MyApp.Blog`:

```elixir
defmodule MyApp.Blog do
  @behaviour Bodyguard.Policy

  # Implement this callback:
  def authorize(:update_post, user, %{post: post}) do
    # Return :ok to permit
    # Return {:error, reason} to deny
  end
end

# Authorize a controller action (note the keyword list is converted to a map for the callback):
with :ok <- Bodyguard.permit(MyApp.Blog, :update_post, user, post: post) do
  # ...
end
```

## Policies

To implement a policy, add `@behaviour Bodyguard.Policy` to a context, then define `authorize(action, user, params)` callbacks, which must return:

* `:ok` to permit the action, or
* `{:error, reason}` to deny the action (most commonly `{:error, :unauthorized}`)

The `action` argument, an atom, might map one-to-one with the actual context function name, or it can be more broad (e.g. `:manage_post` or `:read_post`) to indicate a rule encompassing a wider range of actions.

```elixir
defmodule MyApp.Blog do
  @behaviour Bodyguard.Policy

  # Admin users can do anything
  def authorize(_, %Blog.User{role: :admin}, _), do: :ok

  # Regular users can create posts
  def authorize(:create_post, _, _), do: :ok

  # Regular users can modify their own posts
  def authorize(action, user, %{post: post}) 
    when action in [:update_post, :delete_post] 
    and user.id == post.user_id, do: :ok

  # Catch-all: deny everything else
  def authorize(_, _, _), do: {:error, :unauthorized}
end
```

If you prefer a more structured approach, define a dedicated policy module outside of the context, and configure the context to `use` it with the `:policy` option:

```elixir
defmodule MyApp.Blog do
  use Bodyguard.Policy, policy: MyApp.Blog.Policy
end

defmodule MyApp.Blog.Policy do
  @behaviour Bodyguard.Policy
  def authorize(action, user, params), do: # ...
end
```

For more info, see `Bodyguard.Policy` in the docs.

## Controllers

Phoenix 1.3 introduces the `action_fallback` controller macro. This is the recommended way to deal with authorization failures.

The fallback controller should handle any `{:error, reason}` results returned by `authorize/3` callbacks.

Normally, authorization failure results in `{:error, :unauthorized}`. If you wish to deny access without leaking the existence of a particular resource, consider returning `{:error, :not_found}` instead, and handle it separately in the fallback controller.

```elixir
defmodule MyApp.Web.PostController do
  use MyApp.Web, :controller

  action_fallback MyApp.Web.FallbackController

  def index(conn, _) do
    user = conn.assigns.current_user
    with :ok <- Bodyguard.permit(MyApp.Blog, :list_posts, user) do
      posts = MyApp.Blog.list_posts(user)
      render(conn, posts: posts)
    end
  end
end

defmodule MyApp.Web.FallbackController do
  use MyApp.Web, :controller

  def call(conn, {:error, :unauthorized}) do
    conn
    |> put_status(:forbidden)
    |> render(MyApp.Web.ErrorView, :"403")
  end
end
```

See the section "Overriding `action/2` for custom arguments" in [the Phoenix.Controller docs](https://hexdocs.pm/phoenix/Phoenix.Controller.html) for a clean way to pass in the `user` to each action.

## Composable Actions

The concept of an authorized action is encapsulated by the `Bodyguard.Action` struct. It can be initialized with defaults, modified during the request cycle, and finally executed in a controller or socket action.

This example is exactly equivalent to the above:

```elixir
defmodule MyApp.Web.PostController do
  use MyApp.Web, :controller
  import Bodyguard.Action       # Import act/1, permit/3, run/2, etc.

  action_fallback MyApp.Web.FallbackController
  
  def index(conn, _) do
    user = # get current user

    act(MyApp.Blog)             # Initialize a %Bodyguard.Action{}
    |> put_user(user)           # Assign the user
    |> permit(:list_posts)      # Check with MyApp.Blog.authorize/3 callback
    |> run(fn action ->         # Job only executed if authorization passes
      posts = MyApp.Blog.list_posts(action.user)
      render(conn, posts: posts)
    end)                        # Return the job's result: a rendered conn
  end
end
```

The function passed to `run/2` is called the *job*, and it only executes if authorization succeeds. If not, then the job is skipped, and the result of the authorization failure is returned instead, to be handled by the fallback controller.

This particular example is verbose for demonstration, but the `Bodyguard.Plug.BuildAction` plug can be used to construct an Action with common parameters ahead of time.

There are many more options – see `Bodyguard.Action` in the docs for details.

## Testing

Testing is pretty straightforward – use the `Bodyguard` top-level API.

```elixir
assert :ok == Bodyguard.permit(MyApp.Blog, :successful_action, user)
assert {:error, :unauthorized} == Bodyguard.permit(MyApp.Blog, :failing_action, user)

assert Bodyguard.permit(MyApp.Blog, :successful_action, user)
refute Bodyguard.permit(MyApp.Blog, :failing_action, user)

error = assert_raise Bodyguard.NotAuthorizedError, fun ->
  Bodyguard.permit(MyApp.Blog, :failing_action, user)
end
assert %{status: 403, message: "not authorized"} = error
```

## Plugs

* `Bodyguard.Plug.Authorize` – perform authorization in the middle of a pipeline
* `Bodyguard.Plug.BuildAction` – create an Action with some defaults on the connection

## Schema Scopes

Bodyguard also provides the `Bodyguard.Schema` behaviour to query which items a user can access. Implement it directly on schema modules.

```elixir
defmodule MyApp.Blog.Post do
  import Ecto.Query, only: [from: 2]
  @behaviour Bodyguard.Schema

  def scope(query, user, _) do
    from ms in query, where: ms.user_id == ^user.id
  end
end
```

To leverage scopes, the `Bodyguard.scope/3` helper function (not the callback!) can infer the type of a query and automatically defer to the appropriate callback.

```elixir
defmodule MyApp.Blog do
  import Bodyguard

  def list_user_posts(user) do
    Blog.Post
    |> scope(user)          # <-- defers to MyApp.Blog.Post.scope/3
    |> where(draft: false)
    |> Repo.all
  end
end
```

## Installation

  1. Add `bodyguard` to your list of dependencies in `mix.exs`.

```elixir
def deps do
  [{:bodyguard, "~> 2.0.0"}]
end
```

  2. Create an error view for handling `403 Forbidden`.

```elixir
defmodule MyApp.ErrorView do
  use MyApp.Web, :view

  def render("403.html", _assigns) do
    "Forbidden"
  end
end
```

  3. Wire up a [fallback controller](#controllers) to render this view on authorization failures.

  4. Add `@behaviour Bodyguard.Policy` to contexts that require authorization, and implement the `authorize/3` callback.

  5. (Optional) Add `@behaviour Bodyguard.Schema` on schemas available for user-scoping, and implement the `scope/3` callback.

  6. (Optional) Edit `web.ex` and add `import Bodyguard` to controllers, views, channels, and anywhere else to take advantage of the top-level API.

## Alternatives

Not what you're looking for?

* [PolicyWonk](https://github.com/boydm/policy_wonk)
* [Canada](https://github.com/jarednorman/canada)
* [Canary](https://github.com/cpjk/canary)

## License

MIT License, Copyright (c) 2017 Rockwell Schrock

## Acknowledgements

Thanks to [Ben Cates](https://github.com/bencates) for helping maintain and mature this library.<|MERGE_RESOLUTION|>--- conflicted
+++ resolved
@@ -1,12 +1,4 @@
-<<<<<<< HEAD
-# NOTE: If you are using Phoenix 1.3-rc...
-
-... please look at the [2.0-dev](https://github.com/schrockwell/bodyguard/tree/2.0-dev) branch for a new version of Bodyguard that supports Phoenix's new context-centric application structure out-of-the-box.
-
-# Bodyguard – Simple, Flexibile Authorization
-=======
 # Bodyguard
->>>>>>> 0551a14c
 
 Bodyguard protects the context boundaries of your application. 💪
 
@@ -16,54 +8,11 @@
 
 Additionally, the `Bodyguard.Schema` behaviour provides a convention for limiting user-accessible data from within the context.
 
-<<<<<<< HEAD
-  1. Add `bodyguard` to your list of dependencies in `mix.exs`:
-
-```elixir
-def deps do
-  [{:bodyguard, "~> 1.0.0"}]
-end
-```
-
-  2. Add imports in `web.ex` to make convenience functions available.
-
-```elixir
-# lib/my_app/web.ex
-
-defmodule MyApp.Web do
-  def controller do
-    quote do
-      import Bodyguard.Controller  # <-- new
-    end
-  end
-  def view do
-    quote do
-      import Bodyguard.ViewHelpers  # <-- new
-    end
-  end
-end
-```
-
-  3. Add an error view case for handling 403 Forbidden, for when authorization fails.
-
-```elixir
-defmodule MyApp.ErrorView do
-  use MyApp.Web, :view
-  # ...
-  def render("403.html", _assigns) do  # <-- new
-    "Forbidden"
-  end
-end
-```
-
-## Policies
-=======
 This is an all-new API, so refer to [the `1.x` branch](https://github.com/schrockwell/bodyguard/tree/1.x) (still maintained!) if you are using versions prior to 2.0.
 
 * [Docs](https://hexdocs.pm/bodyguard/) ← for complete documentation
 * [Hex](https://hex.pm/packages/bodyguard)
 * [GitHub](https://github.com/schrockwell/bodyguard)
->>>>>>> 0551a14c
 
 ## Quick Example
 
